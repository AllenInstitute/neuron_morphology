import os
import subprocess as sp
import unittest
import shutil
import tempfile

import numpy as np
import h5py

from neuron_morphology.morphology_builder import MorphologyBuilder
from neuron_morphology.swc_io import morphology_to_swc
from neuron_morphology.transforms.tilt_correction.compute_tilt_correction import (
<<<<<<< HEAD
    get_tilt_correction, run_tilt_correction, CCF_SHAPE, CCF_RESOLUTION)
=======
    get_tilt_correction, run_tilt_correction, load_ccf_data, CCF_SHAPE, CCF_RESOLUTION)
>>>>>>> 88510109
from neuron_morphology.transforms.affine_transform import AffineTransform

import allensdk.core.json_utilities as ju


class TestTiltCorrection(unittest.TestCase):
    def setUp(self):

        self.morphology = (
            MorphologyBuilder()
                .root(1, 2, 3)
                    .axon(0, 2, 3)
                        .build()
        )

        self.test_dir = tempfile.mkdtemp()

        self.swc_path = os.path.join(self.test_dir, '123.swc')
        morphology_to_swc(self.morphology, self.swc_path)

        self.marker_path = os.path.join(self.test_dir, '123.marker')
        with open(self.marker_path, 'w') as f:
            f.write("##x,y,z,radius,shape,name,comment, color_r,color_g,color_b\n"
                    "1.0,2.0,2.5,0.0,0,30,0,255, 255, 255\n"
                    "0.0,2.0,3.0,0.0,0,20,0,255, 255, 255")

        self.slice_transform_list = [1, 0, 0, 0, 1, 0, 0, 0, 1, 0, 0, 0]
        self.slice_transform = AffineTransform.from_list(self.slice_transform_list)
        self.slice_image_flip = True

        self.soma_marker = {'x': 1, 'y': 2, 'z': 0}
        self.soma_voxel = (400, 400, 1120)

        self.ccf_soma_location = [self.soma_voxel[0] * CCF_RESOLUTION,
                                  self.soma_voxel[1] * CCF_RESOLUTION,
                                  self.soma_voxel[2] * CCF_RESOLUTION
                                  ]
        self.csl_dict = dict(zip(['x', 'y', 'z'], self.ccf_soma_location))

        # Streamline is on z+, so should result in tilt of np.pi / 2
        self.closest_path = np.asarray([400 * np.ones((20,), dtype='i'),
                                        400 * np.ones((20,), dtype='i'),
                                        np.arange(1120, 1140, dtype='i')])

        self.ccf_path = os.path.join(self.test_dir, 'paths.h5')
        path = np.ravel_multi_index(self.closest_path, CCF_SHAPE)
        with h5py.File(self.ccf_path, 'w') as f:
            f.create_dataset("view lookup", (1, ), dtype='i', data=0)
            f.create_dataset("paths", (1, 20), dtype='i', data=path)
        self.ccf_data = load_ccf_data(self.ccf_path)

        self.output_json_path = os.path.join(self.test_dir, 'output.json')

    def tearDown(self):
        shutil.rmtree(self.test_dir)

    def test_tilt_correction(self):
        tilt = get_tilt_correction(self.morphology,
                                   self.soma_voxel,
                                   self.slice_transform.affine,
                                   self.closest_path)
        self.assertAlmostEqual(tilt, -np.pi / 2)

    def test_run_tilt_correction(self):
        (tilt, transform) = run_tilt_correction(self.morphology,
                                                self.soma_marker,
                                                self.csl_dict,
                                                self.slice_transform,
                                                self.slice_image_flip,
<<<<<<< HEAD
                                                self.ccf_path)
=======
                                                self.ccf_data)
>>>>>>> 88510109
        self.assertAlmostEqual(tilt, -np.pi / 2)

    def test_tilt_correction_end_to_end(self):
        input = {'swc_path': self.swc_path,
                 'marker_path': self.marker_path,
                 'ccf_soma_location': self.ccf_soma_location,
                 'slice_transform_list': self.slice_transform_list,
                 'slice_image_flip': self.slice_image_flip,
                 'ccf_path': self.ccf_path,
                 'output_json': self.output_json_path}
        cmd = ['python', '-m',
               'neuron_morphology.transforms.tilt_correction.compute_tilt_correction']
        for key, value in input.items():
            cmd.append(f'--{key}')
            cmd.append(f'{value}')

        sp.check_call(cmd)

        outputs = ju.read(self.output_json_path)
        self.assertAlmostEqual(outputs['tilt_correction'], -np.pi / 2)

        aff_t = AffineTransform.from_dict(outputs['tilt_transform_dict'])
        morph_t = aff_t.transform_morphology(self.morphology)

        axon = morph_t.node_by_id(1)
        self.assertAlmostEqual(axon['x'], 0)
        self.assertAlmostEqual(axon['y'], 3)
        self.assertAlmostEqual(axon['z'], -2)<|MERGE_RESOLUTION|>--- conflicted
+++ resolved
@@ -10,11 +10,7 @@
 from neuron_morphology.morphology_builder import MorphologyBuilder
 from neuron_morphology.swc_io import morphology_to_swc
 from neuron_morphology.transforms.tilt_correction.compute_tilt_correction import (
-<<<<<<< HEAD
     get_tilt_correction, run_tilt_correction, CCF_SHAPE, CCF_RESOLUTION)
-=======
-    get_tilt_correction, run_tilt_correction, load_ccf_data, CCF_SHAPE, CCF_RESOLUTION)
->>>>>>> 88510109
 from neuron_morphology.transforms.affine_transform import AffineTransform
 
 import allensdk.core.json_utilities as ju
@@ -84,11 +80,7 @@
                                                 self.csl_dict,
                                                 self.slice_transform,
                                                 self.slice_image_flip,
-<<<<<<< HEAD
                                                 self.ccf_path)
-=======
-                                                self.ccf_data)
->>>>>>> 88510109
         self.assertAlmostEqual(tilt, -np.pi / 2)
 
     def test_tilt_correction_end_to_end(self):
