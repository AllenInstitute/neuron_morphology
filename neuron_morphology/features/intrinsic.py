--- conflicted
+++ resolved
@@ -219,8 +219,8 @@
                                          root,
                                          node_types=None):
     """
-        Calculate the greatest number of branches encountered among all 
-        directed paths from the morphology's root to its leaves. A branch is 
+        Calculate the greatest number of branches encountered among all
+        directed paths from the morphology's root to its leaves. A branch is
         defined as a root->leaf ordered path for which:
             1. the first node on the path is either
                 a. a bifurcation (has > 1 children)
@@ -231,16 +231,16 @@
 
         Parameters
         ----------
-        morphology: the reconstruction whose max branch order will be 
+        morphology: the reconstruction whose max branch order will be
             calculated
         root: treat this node as root
-        node_types: If not None, consider only root->leaf paths whose leaf 
+        node_types: If not None, consider only root->leaf paths whose leaf
             nodes are among these types (see neuron_morphology constants)
 
         Returns
         -------
-        The greatest branch count encountered among all considered root->leaf 
-        paths 
+        The greatest branch count encountered among all considered root->leaf
+        paths
 
     """
 
@@ -250,10 +250,6 @@
 
     def branch_visitor(node, counter, node_types):
         cur_branches = counter['branches_to_node'][node['id']]
-<<<<<<< HEAD
-#        children = morphology.get_children(node, node_types)
-=======
->>>>>>> 7ba36415
         children = morphology.get_children(node)
         num_children = len(children)
 
