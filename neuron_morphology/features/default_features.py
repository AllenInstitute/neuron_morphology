from neuron_morphology.constants import AXON, BASAL_DENDRITE, APICAL_DENDRITE
from neuron_morphology.feature_extractor.data import Data
from neuron_morphology.feature_extractor.marked_feature import marked, specialize
from neuron_morphology.feature_extractor.mark import (
    RequiresLayerAnnotations, Intrinsic, Geometric, AllNeuriteTypes,
    RequiresSoma)
from neuron_morphology.feature_extractor.feature_specialization import \
    NEURITE_SPECIALIZATIONS

from neuron_morphology.features import dimension, intrinsic
from neuron_morphology.features.branching.outer_bifurcations import \
    num_outer_bifurcations
from neuron_morphology.features.size import (
    total_length, total_surface_area, total_volume, mean_diameter,
    mean_parent_daughter_ratio, max_euclidean_distance
)
from neuron_morphology.features.path import (
    max_path_distance, early_branch_path, mean_contraction
)


<<<<<<< HEAD
default_features = []
=======
@marked(AllNeuriteTypes)
@marked(Geometric)
def dimension_features(data: Data):
    return dimension.calculate_dimension_features_for_all_types(data.morphology)


@marked(AllNeuriteTypes)
@marked(Intrinsic)
def intrinsic_features(data: Data):
    return intrinsic.calculate_intrinsic_features_for_all_types(data.morphology)


default_features = [
    dimension_features, 
    intrinsic_features,
    specialize(num_outer_bifurcations, NEURITE_SPECIALIZATIONS),
    specialize(total_length, NEURITE_SPECIALIZATIONS),
    specialize(total_surface_area, NEURITE_SPECIALIZATIONS),
    specialize(total_volume, NEURITE_SPECIALIZATIONS),
    specialize(mean_diameter, NEURITE_SPECIALIZATIONS),
    specialize(mean_parent_daughter_ratio, NEURITE_SPECIALIZATIONS),
    specialize(max_euclidean_distance, NEURITE_SPECIALIZATIONS),
    max_path_distance,
    early_branch_path,
    mean_contraction
]
>>>>>>> 282b637c
<|MERGE_RESOLUTION|>--- conflicted
+++ resolved
@@ -18,22 +18,6 @@
     max_path_distance, early_branch_path, mean_contraction
 )
 
-
-<<<<<<< HEAD
-default_features = []
-=======
-@marked(AllNeuriteTypes)
-@marked(Geometric)
-def dimension_features(data: Data):
-    return dimension.calculate_dimension_features_for_all_types(data.morphology)
-
-
-@marked(AllNeuriteTypes)
-@marked(Intrinsic)
-def intrinsic_features(data: Data):
-    return intrinsic.calculate_intrinsic_features_for_all_types(data.morphology)
-
-
 default_features = [
     dimension_features, 
     intrinsic_features,
@@ -47,5 +31,4 @@
     max_path_distance,
     early_branch_path,
     mean_contraction
-]
->>>>>>> 282b637c
+]