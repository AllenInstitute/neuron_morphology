from typing import Dict, List, Tuple, Optional
import copy as cp
import logging

import numpy as np
import pandas as pd
import xarray as xr
from scipy.interpolate import RegularGridInterpolator
from shapely.geometry.polygon import Polygon
from shapely.geometry import LineString, Point

from argschema.argschema_parser import ArgSchemaParser

from neuron_morphology.swc_io import morphology_from_swc
from neuron_morphology.layered_point_depths._schemas import (
    InputParameters, OutputParameters)
from neuron_morphology.features.layer.layered_point_depths import (
    LayeredPointDepths)

def translate_field(
    field: xr.DataArray,
    by_x: float,
    by_y: float,
    inplace: bool = False
):
    """ Translate a spatial xarray dataset

    Parameters
    ----------
    field : to be translated
    by_x : =the translation along x
    by_y : the translation along y
    inplace : If True, modify this dataarray, otherwise modify a copy

    Returns
    -------
    translated dataarray, potentiall the same as the input

    """

    if not inplace:
        field = field.copy()

    field = field.assign_coords(x=(field.x + by_x))
    field = field.assign_coords(y=(field.y + by_y))

    return field

def setup_interpolator(
    field: xr.DataArray,
    dim: Optional[str],
    **kwargs
) -> RegularGridInterpolator:
    """ Build a regular grid interpolator from a dataarray

    Parameters
    ----------
    field : Must have dimensions "x" and "y". May have dimension "dim"
    dim : base the interpolator on values from this dim slice. If None, ignore
        dim
    **kwargs : passed to interpolator constructor

    Returns
    -------
    a callable interpolator

    """

    coords = (field["x"].values, field["y"].values)
    if field.dims.index("x") == 1:
        coords = coords[::-1]

    if dim is None:
        values = field.values
    else:
        values = field.loc[{"dim": dim}].values

    return RegularGridInterpolator(coords, values, **kwargs)

def containing_layer(
    pos: Tuple[float, float],
    layers: List[Dict]
) -> Optional[str]:
    """ Find the layer in which a point is contained

    Parameters
    ----------
    pos : the coordinate of the point
    layers : Each has "name" - a string and "bounds" - a Polygon

    Returns
    -------
    The name of the containing layer or None if no containing layer was found

    """

    in_layer = [
        layer["name"] for layer in layers if
        layer["bounds"].intersects(Point(*pos)) # checks for common boundary or interior
    ]

    if len(in_layer) == 0:
        return None
    elif len(in_layer) == 1:
        return in_layer[0]
    else:
        raise ValueError(f"overlapping layers: {in_layer}")


def tuplize(arr: np.array) -> Tuple:
    """ Convert an array to a tuple
    """
    return tuple(arr.tolist())


def step_from_node(
    pos: Tuple[float, float],
    depth_interp: RegularGridInterpolator,
    dx_interp: RegularGridInterpolator,
    dy_interp: RegularGridInterpolator,
    surface: LineString,
    step_size: float,
    max_iter: int,
    adaptive_scale: int = 32,
) -> Optional[float]:
    """ Walk through a gradient field, until a defined surface is passed.

    Parameters
    ----------
    pos : the start position
    depth_interp : callable mapping positions to scalar depth values
    dx_interp : callable mapping positions to the x component of the gradient
    dy_interp : callable mapping positions to the y component of the gradient
    surface : Check for the intersection of the path with this surface
    step_size : Each step proceeds in the direction of the local gradient,
        scaled to this step size
    max_iter : give up (return None) if the surface is not intersected in this
        many steps

    Returns
    -------
    The depth of the intersection between the path walked and the given surface

    """

    retry_step = False
    cur_pos = np.array(list(pos))

    for _ in range(max_iter):
        if not retry_step:
<<<<<<< HEAD
            # only do this is cur_pos has changed
=======
            # skip recalculating base_step when retrying with smaller step
>>>>>>> 7ba36415
            dx = dx_interp(cur_pos)
            dy = dy_interp(cur_pos)

            base_step = np.squeeze([dx, dy])
            if np.any(np.isnan(base_step)):
                return None
            base_step = base_step / np.linalg.norm(base_step)
        step = adaptive_scale * step_size * base_step

        next_pos = cur_pos + step
        ray = LineString([tuplize(cur_pos), tuplize(next_pos)])

        intersection = ray.intersection(surface)
        if not intersection.is_empty:
            if adaptive_scale > 1:
                # We intersected, but with a big step; scale it down and try again
                # from same starting point
                adaptive_scale /= 2
                retry_step = True
                continue
            else:
                if intersection.geom_type == "MultiPoint":
                    cur_pt = Point(cur_pos)
                    dist = np.inf
                    for test_pt in intersection:
                        test_dist = cur_pt.distance(test_pt)
                        if test_dist < dist:
                            dist = test_dist
                            closest_pt = test_pt
                    intersection_pt = list(closest_pt.coords)
                else:
                    intersection_pt = list(intersection.coords)
                return float(depth_interp(intersection_pt[0]))

        cur_pos = next_pos
        retry_step = False

    return None # uneccessary, but satisfies linter :/


def get_node_intersections(
    node: Dict,
    depth_interp: RegularGridInterpolator,
    dx_interp: RegularGridInterpolator,
    dy_interp: RegularGridInterpolator,
    layers: List[Dict],
    step_size: float,
    max_iter: int
) -> Dict:
    """ Given a node, find its layer and intersection depths. Then return a row
    of LayeredPointDepths for this node.

    Parameters
    ----------
    node : Of a Morphology. must have:
        "id" - unique identifier
        "type" - which kind of node is this?
        "x", "y" - positions in x and y of this node
    depth_interp : callable mapping positions to scalar depth values
    dx_interp : callable mapping positions to the x component of the gradient
    dy_interp : callable mapping positions to the y component of the gradient
    layers : Each has
        "name" - an identifier
        "bounds" - a Polygon describing the entire boundary
        "pia_surface" - a LineString describing the piaward surface of this
            layer
        "wm_surface" - a LineString describing the white matter-wise surface of
            this layer
    step_size : Each step proceeds in the direction of the local gradient,
        scaled to this step size
    max_iter : give up (return None) if the surface is not intersected in this
        many steps

    Returns
    -------
    A dictionary representing a single row of LayeredPointDepths. Has Keys:
        "ids" - the identifier of this node
        "layer_name" - the layer containing this node
        "depth" - the depth of this node
        "local_layer_pia_side_depth" - the depth of the intersection between
            this node's steepest ascent path and the piaward surface of its
            containing layer
        "local_layer_wm_side_depth" - the depth of the intersection between
            this node's steepest ascent path and the white matterward surface
            of its containing layer
        "point_type": The type of this node

    """

    pos = (node["x"], node["y"])
    start_layer = containing_layer(pos, layers)
    depth = float(depth_interp(pos))

    if start_layer is None:
        return {
            "ids": node["id"],
            "layer_name": start_layer,
            "depth": depth,
            "local_layer_pia_side_depth": None,
            "local_layer_wm_side_depth": None,
            "point_type": node["type"]
        }

    pia = [
        layer["pia_surface"] for layer in layers
        if layer["name"] == start_layer
    ][0]
    wm = [
        layer["wm_surface"] for layer in layers
        if layer["name"] == start_layer
    ][0]

    return {
        "ids": node["id"],
        "layer_name": start_layer,
        "depth": depth,
        "local_layer_pia_side_depth": step_from_node(
            pos, depth_interp, dx_interp, dy_interp, pia, step_size, max_iter
        ),
        "local_layer_wm_side_depth": step_from_node(
            pos, depth_interp, dx_interp, dy_interp, wm, -step_size, max_iter
        ),
        "point_type": node["type"]
    }

def setup_layers(layers: List[Dict]):
    """ Convert layer bounds, pia, and white matter surfaces to shapely objects

    Parameters
    ----------
    layers : Mutated inplace. Has keys:
        "bounds" - a Polygon describing the entire boundary
        "pia_surface" - a LineString describing the piaward surface of this
            layer
        "wm_surface" - a LineString describing the white matter-wise surface of
            this layer
    """

    for layer in layers:
        layer["bounds"] = Polygon(layer["bounds"])
        layer["pia_surface"] = LineString(layer["pia_surface"])
        layer["wm_surface"] = LineString(layer["wm_surface"])

def run_layered_point_depths(
    swc_path: str,
    depth: Dict,
    layers: List[Dict],
    step_size: float,
    max_iter: int,
    output_path: str
):

    morpho = morphology_from_swc(swc_path)
    gradient_field: xr.DataArray = xr.open_dataarray(depth["gradient_field_path"])
    depth_field: xr.DataArray = xr.open_dataarray(depth["depth_field_path"])
    setup_layers(layers)
    step_size = depth["pia_sign"] * step_size

    if depth["soma_origin"]:
        soma = morpho.get_soma()
        translate_field(
            gradient_field,
            soma["x"],
            soma["y"],
            inplace=True
        )
        translate_field(
            depth_field,
            soma["x"],
            soma["y"],
            inplace=True
        )

    depth_interp = setup_interpolator(
        depth_field, None, method="linear",
        bounds_error=False, fill_value=None)
    dx_interp = setup_interpolator(
        gradient_field, "dx", method="linear",
        bounds_error=False, fill_value=None)
    dy_interp = setup_interpolator(
        gradient_field, "dy", method="linear",
        bounds_error=False, fill_value=None)

    outputs = []
    for node in morpho.nodes():
        outputs.append(get_node_intersections(
            node,
            depth_interp,
            dx_interp,
            dy_interp,
            layers,
            step_size,
            max_iter
        ))

    depths = LayeredPointDepths.from_dataframe(pd.DataFrame(outputs))
    depths.to_csv(output_path)

    gradient_field.close()
    depth_field.close()

    return {"output_path": output_path}


def main():
    parser = ArgSchemaParser(
        schema_type=InputParameters,
        output_schema_type=OutputParameters
    )

    args = cp.deepcopy(parser.args)
    logging.getLogger().setLevel(args.pop("log_level"))

    output = main(**args)
    output.update({"inputs": parser.args})

    parser.output(output)


if __name__ == "__main__": main()<|MERGE_RESOLUTION|>--- conflicted
+++ resolved
@@ -148,11 +148,7 @@
 
     for _ in range(max_iter):
         if not retry_step:
-<<<<<<< HEAD
-            # only do this is cur_pos has changed
-=======
             # skip recalculating base_step when retrying with smaller step
->>>>>>> 7ba36415
             dx = dx_interp(cur_pos)
             dy = dy_interp(cur_pos)
 
