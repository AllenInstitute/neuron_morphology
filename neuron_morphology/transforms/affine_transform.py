from typing import List, Dict, Optional, Any

import numpy as np

from neuron_morphology.morphology import Morphology
from neuron_morphology.transforms.transform_base import TransformBase


class AffineTransform(TransformBase):
    """Handles transformations to a pia/wm aligned coordinate frame."""

    def __init__(self, affine: Optional[Any] = None):
        """
            Represent the transform as a (4,4) np.ndarray affine matrix

            Parameters
            ----------
            affine: (4,4) array-like affine transformation

        """
        if affine is None:
            self.affine = np.eye(4)
        else:
            self.affine = np.asarray(affine)
            assert self.affine.shape == (4, 4)

    @classmethod
    def from_dict(cls, affine_dict: Dict[str, float]):
        """
            Create an AffineTransform from a dict with keys and values.

            Parameters
            ----------
            affine_dict: keys and values corresponding to the following
                [[tvr_00 tvr_01 tvr_02 tvr_09]
                 [tvr_03 tvr_04 tvr_05 tvr_10]
                 [tvr_06 tvr_07 tvr_08 tvr_11]
                 [0      0      0      1]]

            Returns
            -------
            AffineTransform object

        """
        transform = np.reshape([affine_dict['tvr_%02d' % i] for i in range(9)],
                               (3, 3))
        translation = np.reshape([affine_dict['tvr_%02d' % i]
                                 for i in range(9, 12)], (3, 1))
        affine = affine_from_transform_translation(transform, translation)

        return cls(affine)

    @classmethod
    def from_list(cls, affine_list: List[float]):
        """
            Create an Affine Transform from a list

            Parameters
            ----------
            affine_list: list of tvr values corresponding to:
                [[tvr_00 tvr_01 tvr_02 tvr_09]
                 [tvr_03 tvr_04 tvr_05 tvr_10]
                 [tvr_06 tvr_07 tvr_08 tvr_11]
                 [0      0      0      1]]

            Returns
            -------
            AffineTransform object

        """
        transform = np.reshape(affine_list[0:9], (3, 3))
        translation = np.reshape(affine_list[9:12], (3, 1))
        affine = affine_from_transform_translation(transform, translation)

        return cls(affine)

    def to_dict(self) -> Dict:
        """
            Create dictionary defining the transformation.

            Returns
            -------
            Dict with keys and values corresponding to the following:

                [[tvr_00 tvr_01 tvr_02 tvr_09]
                 [tvr_03 tvr_04 tvr_05 tvr_10]
                 [tvr_06 tvr_07 tvr_08 tvr_11]
                 [0      0      0      1]]

        """
        affine_dict = {}
        for i in range(9):
            affine_dict['tvr_%02d' % i] = self.affine[0:3, 0:3].flatten()[i]

        for i in range(3):
            affine_dict['tvr_%02d' % (i + 9)] = \
                self.affine[0:3, 3].flatten()[i]

        return affine_dict

    def to_list(self) -> List:
        """
            Create a list defining the transformation.

            Returns
            -------
            List with values corresponding to the following:

                [[tvr_00 tvr_01 tvr_02 tvr_09]
                 [tvr_03 tvr_04 tvr_05 tvr_10]
                 [tvr_06 tvr_07 tvr_08 tvr_11]
                 [0      0      0      1]]

        """
        affine_list = self.affine[0:3, 0:3].flatten().tolist()
        affine_list += self.affine[0:3, 3].flatten().tolist()

        return affine_list

    def transform(self, vector: Any) -> np.ndarray:
        """
            Apply this transform to (3,) point or (n,3) array-like of points.

            Parameters
            ----------
            vector: a (3,) array-like point or a (n,3) array-like array
                    of points to be transformed

            Returns
            -------
            numpy.ndarray with same shape as input

        """
        vector = np.asarray(vector)
        dims = len(vector.shape)
        if dims == 1:
            vector = vector.reshape((3, 1))
        else:
            vector = vector.T

        vector = np.vstack((vector, np.ones((1, vector.shape[1]))))

        vec_t = np.dot(self.affine, vector)[0:3, :]
        if dims == 1:
            vec_t = vec_t.reshape((3,))
        else:
            vec_t = vec_t.T

        return vec_t

    def _get_scaling_factor(self) -> float:
        """
            Calculate the scaling factor from the affine matrix.

            Returns
            -------
            Scaling factor: 3rd root of the determinant.

        """
        determinant = np.linalg.det(self.affine)
        return np.power(abs(determinant), 1.0 / 3.0)

<<<<<<< HEAD
    def transform_morphology(self, morphology: Morphology,
                             clone: bool = False,
                             scale = None) -> Morphology:
=======
    def transform_morphology(self,
                             morphology: Morphology,
                             clone: bool = False,
                             scale_radius: bool = True,
                             ) -> Morphology:
>>>>>>> 7ba36415
        """
            Apply this transform to all nodes in a morphology.

            Parameters
            ----------
            morphology: a Morphology loaded from an swc file
            clone: make a new object if True
            scale_radius: apply radius scaling if True

            Returns
            -------
            A Morphology
        """
        if clone:
            morphology = morphology.clone()

<<<<<<< HEAD

        scaling_factor = self._get_scaling_factor()
        if scale is not None:
            scaling_factor = scale
=======
        if scale_radius:
            scaling_factor = self._get_scaling_factor()
        else:
            scaling_factor = 1
>>>>>>> 7ba36415

        for node in morphology.nodes():
            coordinates = np.array((node['x'], node['y'], node['z']),
                                   dtype=float)
            new_coordinates = self.transform(coordinates)
            node['x'] = new_coordinates[0]
            node['y'] = new_coordinates[1]
            node['z'] = new_coordinates[2]
            # approximate with uniform scaling in each dimension
            node['radius'] *= scaling_factor

        return morphology


def affine_from_transform_translation(transform: Optional[Any] = None,
                                      translation: Optional[Any] = None,
                                      translate_first: bool = False):
    """
        Create affine from linear transformation and translation.

        Affine transformation of vector x -> Ax + b in 3D:
        [A,       b
         0, 0, 0, 1]
        A is a 3x3 linear tranformation
        b is a 3x1 translation

        Parameters
        ----------
        transform: linear transformation (3, 3) array-like
        translation: linear translation (3,) array-like
        translate_first: apply the translation before the transform

        Returns
        -------
        (4, 4) numpy.ndarray affine matrix

    """
    if transform is None:
        transform = np.eye(3)
    else:
        transform = np.asarray(transform)

    if translation is None:
        translation = np.zeros((3, 1))
    else:
        translation = np.reshape(translation, (3, 1))
        if translate_first:
            translation = transform.dot(translation)

    affine = np.zeros((4, 4))
    affine[0:3, 0:3] = transform
    affine[0:3, [3]] = translation
    affine[3, 3] = 1.0

    return affine


def rotation_from_angle(angle: float, axis: int = 2):
    """
        Create an affine matrix from a rotation about a specific axis.

        Parameters
        ----------
        angle: rotation angle in radians
        axis: axis to rotate about, 0=x, 1=y, 2=z (default z axis)

        Returns
        -------
        (3, 3) numpy.ndarray rotation matrix

    """
    c = np.cos(angle)
    s = np.sin(angle)

    if axis == 0:
        rot = np.asarray([[1, 0, 0],
                          [0, c, -s],
                          [0, s, c]])
    elif axis == 1:
        rot = np.asarray([[c, 0, s],
                          [0, 1, 0],
                          [-s, 0, c]])
    elif axis == 2:
        rot = np.asarray([[c, -s, 0],
                          [s, c, 0],
                          [0, 0, 1]])
    else:
        raise ValueError('axis must be 0, 1, or 2')

    return rot


def affine_from_translation(translation: Any):
    """
        Create an affine translation.

        Parameters
        ----------
        translation: array-like vector of x, y, and z translations

        Returns
        -------
        (4, 4) numpy.ndarray affine matrix

    """
    return affine_from_transform_translation(translation=translation)


def affine_from_transform(transform: Any):
    """Create affine transformation.

        Parameters
        ----------
        transformation: (3, 3) row major array-like transformation

        Returns
        -------
        (4, 4) numpy.ndarray affine matrix

    """
    return affine_from_transform_translation(transform=transform)<|MERGE_RESOLUTION|>--- conflicted
+++ resolved
@@ -160,17 +160,11 @@
         determinant = np.linalg.det(self.affine)
         return np.power(abs(determinant), 1.0 / 3.0)
 
-<<<<<<< HEAD
-    def transform_morphology(self, morphology: Morphology,
-                             clone: bool = False,
-                             scale = None) -> Morphology:
-=======
     def transform_morphology(self,
                              morphology: Morphology,
                              clone: bool = False,
                              scale_radius: bool = True,
                              ) -> Morphology:
->>>>>>> 7ba36415
         """
             Apply this transform to all nodes in a morphology.
 
@@ -187,17 +181,10 @@
         if clone:
             morphology = morphology.clone()
 
-<<<<<<< HEAD
-
-        scaling_factor = self._get_scaling_factor()
-        if scale is not None:
-            scaling_factor = scale
-=======
         if scale_radius:
             scaling_factor = self._get_scaling_factor()
         else:
             scaling_factor = 1
->>>>>>> 7ba36415
 
         for node in morphology.nodes():
             coordinates = np.array((node['x'], node['y'], node['z']),
