--- conflicted
+++ resolved
@@ -138,7 +138,7 @@
     pass
 
 
-<<<<<<< HEAD
+
 class RequiresRadii(Mark):
     """ This feature can only be calculated if the radii of nodes are annotated.
     """
@@ -160,7 +160,8 @@
             break
 
     return has_key
-=======
+
+
 # this is a little hack to get a look up table for the built-in marks
 well_known_marks: Dict[str, Type[Mark]] = {
     item.__name__: item for item in locals() # start with everything in this module
@@ -168,5 +169,4 @@
         issubclass(item, Mark) # restrict to marks
         and not item is Mark # the base class is also a mark!
     )
-}
->>>>>>> 5efde461
+}