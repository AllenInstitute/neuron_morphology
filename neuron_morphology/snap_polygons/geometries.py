"""A collection of utilities used by snap polygons to manipulate shapely 
objects.
"""
from typing import (
    Optional, Dict, Union, Sequence, Callable, Iterable, Iterator
)
import collections
import math
from functools import partial
import sys
import itertools as it

import shapely.ops
from shapely.geometry.base import BaseGeometry
from shapely.geometry.polygon import Polygon
from shapely.geometry import LineString
import numpy as np
from scipy import ndimage
import rasterio
import rasterio.features

from neuron_morphology.snap_polygons.bounding_box import BoundingBox
from neuron_morphology.snap_polygons.types import (
    PolyType, LineType, TransformType, ensure_polygon, ensure_linestring,
    MultiPolygonResolverType, MultiSurfaceResolvertype
)


def select_largest_subpolygon(
        polygons: Union[Polygon, Iterable[Polygon]], 
        error_threshold: float
) -> Polygon:
    """Given a collection of polygons, find the largest by area.

    Parameters
    ----------
    polygons : To be filtered
    error_threshold : If the ratio of the largest polygon to the second 
        largest does not meet or exceed this value, reject the largest polygon.

    Returns
    -------
    the largest polygon
    """

    if isinstance(polygons, shapely.geometry.Polygon):
        return polygons
    
    polygons = [
        poly for poly in polygons 
        if poly.area >= sys.float_info.epsilon
    ]

    if len(polygons) == 1:
        return polygons[0]
    elif len(polygons) == 0:
        raise ValueError("No argued geometries with nonzero area")

    largest = (-float("inf"), None)
    second = (-float("inf"), None)
    for subpolygon in polygons:
        area = subpolygon.area

        if area < sys.float_info.epsilon:
            continue

        if area > largest[0]:
            second = largest
            largest = (area, subpolygon)
        elif area > second[0]:
            second = (area, subpolygon)

    ratio = largest[0] / second[0]
    if ratio < error_threshold:
        raise ValueError(
            "no definitive largest polygon. "
            f"{largest[0]} / {second[0]} = {ratio} < {error_threshold}"
        )
    return largest[1]


def safe_linemerge(
        linestrings: Union[LineString, Sequence[LineString]]
) -> LineString:
    """Wrapper around shapely.ops.linemerge that no-ops in case a single 
    LineString or length-1 collection is argued.
    """

    if isinstance(linestrings, LineString):
        return linestrings
    
    if len(linestrings) == 1:
        return linestrings[0]
    elif len(linestrings) == 0:
        raise ValueError("Must argue at least one linestring")

    return shapely.ops.linemerge(linestrings)


class Geometries:
    """ A collection of polygons and lines
    """

    @property
    def default_multipolygon_resolver(self):
        """By default, multiple polygons resulting from operations on these 
        geometries are resolved by discarding all but the largest
        """
        return partial(
            select_largest_subpolygon, 
            error_threshold=-float("inf")
        )

    @property
    def default_multisurface_resolver(self):
        """By default, multiple surfaces arising from operations on these 
        geometries are merged back together (failing if this is not possible).
        """
        return safe_linemerge

    def __init__(self):
        self._close_bounds: Optional[BoundingBox] = None

        self.polygons: Dict[str, Polygon] = {}
        self.surfaces: Dict[str, LineString] = {}

    @property
    def close_bounds(self):
        """The smallest bounding box enclosing these geometries.
        """
        if self._close_bounds is None:
            self._close_bounds = BoundingBox(
                np.inf, np.inf, -np.inf, -np.inf
            )
        return self._close_bounds

    @close_bounds.setter
    def close_bounds(self, value: BoundingBox):
        self._close_bounds = value

    def register_polygon(
<<<<<<< HEAD
        self,
        name: str,
        path: PolyType
=======
            self,
            name: str,
            path: PolyType
>>>>>>> 7ba36415
    ):
        """ Adds a named polygon path to this object. Updates the close
        bounding box.

        Parameters
        ----------
        name : identifier for this polygon
        path : defines the exterior of this (simple) polygon


        """

        polygon = ensure_polygon(path)
        self.close_bounds.update(*polygon.bounds)

        self.polygons[name] = polygon

    def _register_many(
<<<<<<< HEAD
        self,
        objects: Union[
            Dict[str, Union[LineType, PolyType]],
            Sequence[Dict[str, Union[LineType, PolyType]]]
        ],
        method: Callable[[str, Union[LineType, PolyType]], None]
=======
            self,
            objects: Union[
                Dict[str, Union[LineType, PolyType]],
                Sequence[Dict[str, Union[LineType, PolyType]]]
            ],
            method: Callable[[str, Union[LineType, PolyType]], None]
>>>>>>> 7ba36415
    ):
        """ Utility for registering many polygons or surfaces. See
        register_polygons and register_surfaces for use.
        """

        if isinstance(objects, collections.Sequence):
            for obj in objects:
                method(obj["name"], obj["path"])

        elif isinstance(objects, collections.Mapping):
            for name, path in objects.items():
                method(name, path)

        else:
            raise TypeError(f"did not understand type: {type(objects)}")

    def register_polygons(
<<<<<<< HEAD
        self,
        polygons: Union[
            Dict[str, PolyType],
            Sequence[Dict[str, PolyType]]
        ]
=======
            self,
            polygons: Union[
                Dict[str, PolyType],
                Sequence[Dict[str, PolyType]]
            ]
>>>>>>> 7ba36415
    ):
        """ utility for registering multiple polygons. See register_polygon
        """
        self._register_many(polygons, self.register_polygon)

    def register_surface(
<<<<<<< HEAD
        self,
        name: str,
        path: LineType
=======
            self,
            name: str,
            path: LineType
>>>>>>> 7ba36415
    ):
        """ Adds a line (e.g. the pia/wm surfaces) to this object. Updates
        the bounding box.

        Parameters
        ----------
        name : identifier for this surface
        path : defines the surface

        """

        surface = ensure_linestring(path)
        self.close_bounds.update(*surface.bounds)

        self.surfaces[name] = surface

    def register_surfaces(self, surfaces: Dict[str, LineType]):
        """ utility for registering multiple surfaces. See register_surface
        """
        self._register_many(surfaces, self.register_surface)

    def rasterize(
<<<<<<< HEAD
        self,
        box: Optional[BoundingBox] = None,
        polygons: Union[Sequence[str], bool] = True,
        surfaces: Union[Sequence[str], bool] = False
=======
            self,
            box: Optional[BoundingBox] = None,
            polygons: Union[Sequence[str], bool] = True,
            surfaces: Union[Sequence[str], bool] = False
>>>>>>> 7ba36415
    ) -> Dict[str, np.ndarray]:
        """ Rasterize one or more owned geometries. Produce a mapping from 
        object names to masks.

        Parameters
        ----------
        shape : if provided, the output image shape. Otherwise, use the 
            rounded close bounding box shape
        polygons : a list of names. Alternatively all (True) or none (False)
        lines : a list of names. Alternatively all (True) or none (False)

        Notes
        -----
        uses rasterio.features.rasterize

        """

        if box is None:
            box = self.close_bounds

        if polygons is True:
            polygons = list(self.polygons.keys())
        elif polygons is False:
            polygons = []

        if surfaces is True:
            surfaces = list(self.surfaces.keys())
        elif surfaces is False:
            surfaces = []

        stack = {}

        for name in polygons:
            stack[name] = rasterize(self.polygons[name], box)

        for name in surfaces:
            stack[name] = rasterize(self.surfaces[name], box)

        return stack
<<<<<<< HEAD


    def transform(
        self,
        transform: TransformType
=======

    def transform(
            self,
            transform: TransformType
>>>>>>> 7ba36415
    ) -> "Geometries":
        """ Apply a transform to each owned geometry. Return a new collection.

        Parameters
        ----------
        transform : A callable which maps (vertical, horizontal) coordinates to
            new (vertical, horizontal) coordinates.

        """

        out = Geometries()

        for name, poly in self.polygons.items():
            out.register_polygon(name, shapely.ops.transform(transform, poly))

        for name, surf in self.surfaces.items():
            out.register_surface(name, shapely.ops.transform(transform, surf))

        return out

    def fill_gaps(
            self, 
            working_scale: float = 1.0, 
            multipolygon_resolver: Optional[MultiPolygonResolverType] = None
    ) -> "Geometries":
        """Expand this geometries' polygons to fill its bounding box, using 
        distance to assign empty space.

        Parameters
        ----------
        working_scale : The filling is carried out in a raster space, with 1 
            pixel corresponding to 1 unit in the coordinate system of your 
            polygons. You can optionally rescale the polygons before 
            rasterizing.
        multipolygon_resolver : This method might obtain multiple output 
            polygons for a given input polygon. This callable collapses them 
            into a single geometry. The default selects the largest.

        Returns
        -------
        A copy of this geometries object with the entire bounding box having 
        been filled.
        """
        multipolygon_resolver = multipolygon_resolver \
            or self.default_multipolygon_resolver

        scale_to_working = make_scale(working_scale)
        working_geometries = self.transform(scale_to_working)

        raster_stack = working_geometries.rasterize()
        clear_overlaps(raster_stack)
        closest, closest_names = closest_from_stack(raster_stack)
        snapped_polygons = get_snapped_polys(
            closest, closest_names, multipolygon_resolver
        )

        result_geometries = Geometries()
        result_geometries.register_polygons(snapped_polygons)

        translation_from_working = make_translation(
            working_geometries.close_bounds.horigin, 
            working_geometries.close_bounds.vorigin
        )
        scale_from_working = make_scale(1.0 / working_scale)

        result_geometries = (
            result_geometries
            .transform(translation_from_working)
            .transform(scale_from_working)
        )
        result_geometries.register_surfaces(self.surfaces)
        return result_geometries

    def cut(
            self, 
            template: shapely.geometry.Polygon, 
            multipolygon_resolver: Optional[MultiPolygonResolverType] = None,
            multisurface_resolver: Optional[MultiSurfaceResolvertype] = None
    ) -> "Geometries":
        """Crop this Geometries' polygons and surfaces onto a provided template.

        Parameters
        ----------
        template : portions of surfaces and polygons outside this shape will be 
            removed
        multipolygon_resolver : This callable is applied to the outputs of 
            the intersection operation in order to resolve cases where a 
            polygon has been cut into multiple components. The default method 
            selects the largest by area.
        multisurface_resolver : As multipolygon resolver, for surfaces. The 
            default method attempts to merge the surfaces.

        Returns
        -------
        A copy of this Geometries object, with polygons and surfaces cropped
        """
        multipolygon_resolver = multipolygon_resolver \
            or self.default_multipolygon_resolver
        multisurface_resolver = multisurface_resolver \
            or self.default_multisurface_resolver

        result = Geometries()

        for key, polygon in self.polygons.items():
            polygon = polygon.intersection(template)
            polygon = multipolygon_resolver(polygon)
            result.register_polygon(key, polygon)

        for key, surface in self.surfaces.items():
            surface = surface.intersection(template)
            surface = multisurface_resolver(surface)
            result.register_surface(key, surface)
    
        return result

    def convex_hull(
            self, 
            surfaces: bool = True, 
            polygons: bool = True
    ) -> Polygon:
        """Find the convex hull of these geometries.

        Parameters
        ----------
        surfaces : if True, include surfaces in the hull
        polygons : if True, include polygons in the hull

        Returns
        -------
        The convex hull of the included geometries
        """
        geometries: Iterator[BaseGeometry] = iter([])
        if surfaces:
            geometries = it.chain(geometries, self.surfaces.values())
        if polygons:
            geometries = it.chain(geometries, self.polygons.values())

        hull = next(geometries).convex_hull
        for geometry in geometries:
            # why the intermediate hull-taking? Some layer polygons have 
            # loops at the corners. This breaks the union operation, since
            # they don't have a defined interior/exterior.
            hull = geometry.convex_hull.union(hull)
        return hull.convex_hull

    def to_json(self) -> Dict:
        """ Write contained polygons to a json-serializable format
        """

        return {
            "polygons": [
                {
                    "name": name,
                    "path": np.array(poly.exterior.coords).tolist()
                }
                for name, poly in self.polygons.items()
            ],
            "surfaces": [
                {
                    "name": name,
                    "path": np.array(surf.coords).tolist()
                }
                for name, surf in self.surfaces.items()
            ]
        }


def rasterize(
<<<<<<< HEAD
    geometry: shapely.geometry.base.BaseGeometry,
    box: BoundingBox
=======
        geometry: shapely.geometry.base.BaseGeometry,
        box: BoundingBox
>>>>>>> 7ba36415
) -> np.array:
    """ Rasterize a shapely object to a grid defined by a provided bounding box.

    Parameters
    ----------
    geometry : to be rasterized
    box : defines the window (in the same coordinate space as the geometry)
        into which the geometry will be rasterized

    Returns
    -------
    A mask, where 1 indicates presence and 0 absence

    """

    box = box.round(origin_via=math.floor, extent_via=math.ceil)
    translate = make_translation(-box.horigin, -box.vorigin)
    geometry = shapely.ops.transform(translate, geometry)
    out_shape = (box.height, box.width)

    return rasterio.features.rasterize(
        [(geometry, 1)],
        out_shape=out_shape
    )


def make_translation(horizontal: float, vertical: float) -> TransformType:
    """Utility for building a 2D translation transform

    Parameters
    ----------
    horizontal : translate by this much along the first axis
    vertical : translate by this much along the second axis

    Returns
    -------
    Function which applies the argued translation
    """
    return lambda ht, vt: (ht + horizontal, vt + vertical)


def make_scale(
        scale: float = 1.0
) -> TransformType:
    """ A utility for making a 2D scale transform, suitable for transforming
    bounding boxes and Geometries

    Parameters
    ----------
    scale : isometric scale factor

    Returns
    -------
    A transform function

    """
    return lambda horizontal, vertical: (horizontal * scale, vertical * scale)


def clear_overlaps(stack: Dict[str, np.ndarray]):
    """ Given a stack of masks, remove all inter-mask overlaps inplace

    Parameters
    ----------
    stack : Keys are names, values are masks (of the same shape). 0 indicates
        absence

    """

    overlaps = np.array(list(stack.values())).sum(axis=0) >= 2

    for image in stack.values():
        image[overlaps] = 0


def closest_from_stack(stack: Dict[str, np.ndarray]):
    """ Given a stack of images describing distance from several objects, find
    the closest object to each pixel.

    Parameters
    ----------
    stack : Keys are names, values are ndarrays (of the same shape). Each pixel
<<<<<<< HEAD
        in the values describes the distance from that pixel to the named object
=======
        in the values describes the distance from that pixel to the named 
        object
>>>>>>> 7ba36415

    Returns
    -------
    closest : An integer array whose values are the closest object to each
        pixel
    names : A mapping from the integer codes in the "closest" array to names

    """

    distances = []
    names = {}

    for index, (name, mask) in enumerate(stack.items()):
        distances.append(ndimage.distance_transform_edt(1 - mask))
        names[index + 1] = name

    closest = np.squeeze(np.argmin(distances, axis=0)) + 1
    return closest, names


def get_snapped_polys(
<<<<<<< HEAD
    closest: np.ndarray,
    name_lut : Dict[int, str]
=======
        closest: np.ndarray,
        name_lut: Dict[int, str],
        multipolygon_resolver: MultiPolygonResolverType
>>>>>>> 7ba36415
) -> Dict[str, Polygon]:
    """ Obtains named shapes from a label image.

    Parameters
    ----------
    closest : label integer with integer codes
    name_lut : look up table from integer codes to string names

    Returns
    -------
    mapping from names to polygons describing each labelled region

    """

<<<<<<< HEAD
    putative_polys = rasterio.features.shapes(closest.astype(np.uint16))
    # check for multiple polygons per label
    # pick largest if multiple exist
    polys, labels = zip(*putative_polys)
    labels_arr = np.array(labels)
    results_dict = {}
    for l in np.unique(labels_arr):
        if np.sum(labels_arr == l) > 1:
            biggest_poly_area = 0
            for ind in np.flatnonzero(labels_arr == l):
                cur_poly = Polygon(polys[ind]["coordinates"][0])
                if cur_poly.area > biggest_poly_area:
                    biggest_poly = cur_poly
                    biggest_poly_area = biggest_poly.area
            results_dict[name_lut[int(l)]] = biggest_poly
        else:
            ind = np.flatnonzero(labels_arr == l)[0]
            results_dict[name_lut[int(l)]] = Polygon(polys[ind]["coordinates"][0])

    return results_dict

def find_vertical_surfaces(
    polygons: Dict[str, Polygon],
    order: Sequence[str],
    pia: Optional[LineString] = None,
    wm: Optional[LineString] = None
=======
    polygons = collections.defaultdict(list)
    for obtained, label in rasterio.features.shapes(closest.astype(np.uint16)):
        key = name_lut[label]
        for coords in obtained["coordinates"]:
            polygons[key].append(Polygon(coords))

    for key in list(polygons.keys()):
        polygons[key] = multipolygon_resolver(polygons[key])

    return polygons


def find_vertical_surfaces(
        polygons: Dict[str, Polygon],
        order: Sequence[str],
        pia: Optional[LineString] = None,
        white_matter: Optional[LineString] = None
>>>>>>> 7ba36415
):
    """ Given a set of polygons describing cortical layer boundaries, find the
    boundaries between each layer.

    Parameters
    ----------
    polygons : named layer polygons
    order : A sequence of names defining the order of the layer polygons from
        pia to white matter
<<<<<<< HEAD
    pia : The upper pia surface.
    wm : The lower white matter surface.
=======
    pia : The upper (from the perspective of cortex) pia surface.
    white_matter : The lower (from the perspective of cortex) white matter 
        surface.
>>>>>>> 7ba36415

    Returns
    -------
    dictionary whose keys are as "{name}_{side}" and whose values are
        linestrings describing these boundaries.

    """

    names = [name for name in order if name in polygons]
    results = {}

<<<<<<< HEAD
    for ii, n in enumerate(names):
        current = polygons[n]
        # up side
        if ii == 0 and pia is not None:
            results[f"{n}_pia"] = pia
        else:
            above_layers = [polygons[name] for name in names[:ii]]
            results[f"{n}_pia"] = shared_faces(current, above_layers)

        # down side
        if ii == len(names) - 1 and wm is not None:
            results[f"{n}_wm"] = wm
        else:
            below_layers = [polygons[name] for name in names[ii + 1:]]
            results[f"{n}_wm"] = shared_faces(current, below_layers)

    return results

def shared_faces(poly, others):
    """ Given a polygon and a set of other polygons that could be adjacent on the same
    side, find and connect that shared face.

    Parameters
    ----------
    poly : Polygon
        Polygon whose boundary with others we want to identify
    others : list
        List of other Polygons

=======
    for index, name in enumerate(names):
        current = polygons[name]
        # up side
        if index == 0 and pia is not None:
            results[f"{name}_pia"] = pia
        else:
            above_layers = [polygons[name] for name in names[:index]]
            results[f"{name}_pia"] = shared_faces(current, above_layers)

        # down side
        if index == len(names) - 1 and white_matter is not None:
            results[f"{name}_wm"] = white_matter
        else:
            below_layers = [polygons[name] for name in names[index + 1:]]
            results[f"{name}_wm"] = shared_faces(current, below_layers)

    return results


def shared_faces(poly: Polygon, others: Iterable[Polygon]) -> LineString:
    """ Given a polygon and a set of other polygons that could be adjacent on 
    the same side, find and connect that shared face.

    Parameters
    ----------
    poly : Polygon
        Polygon whose boundary with others we want to identify
    others : list
        List of other Polygons

>>>>>>> 7ba36415
    Returns
    -------
    LineString representing the shared face
    """

    faces_list = []
<<<<<<< HEAD
    for o in others:
        geom_collection = shapely.ops.shared_paths(poly.exterior, o.exterior)
=======
    for other in others:
        geom_collection = shapely.ops.shared_paths(
            poly.exterior, other.exterior
        )
>>>>>>> 7ba36415
        if geom_collection.is_empty:
            continue
        _forward, backward = geom_collection
        faces = shapely.ops.linemerge(backward)
<<<<<<< HEAD
=======

>>>>>>> 7ba36415
        if not faces.is_empty:
            faces_list.append(faces)

    merged_faces = shapely.ops.linemerge(faces_list)
    coordinates = list(merged_faces.coords)
    shared_line = ensure_linestring(coordinates)
    return shared_line<|MERGE_RESOLUTION|>--- conflicted
+++ resolved
@@ -1,4 +1,4 @@
-"""A collection of utilities used by snap polygons to manipulate shapely 
+"""A collection of utilities used by snap polygons to manipulate shapely
 objects.
 """
 from typing import (
@@ -27,7 +27,7 @@
 
 
 def select_largest_subpolygon(
-        polygons: Union[Polygon, Iterable[Polygon]], 
+        polygons: Union[Polygon, Iterable[Polygon]],
         error_threshold: float
 ) -> Polygon:
     """Given a collection of polygons, find the largest by area.
@@ -35,7 +35,7 @@
     Parameters
     ----------
     polygons : To be filtered
-    error_threshold : If the ratio of the largest polygon to the second 
+    error_threshold : If the ratio of the largest polygon to the second
         largest does not meet or exceed this value, reject the largest polygon.
 
     Returns
@@ -45,9 +45,9 @@
 
     if isinstance(polygons, shapely.geometry.Polygon):
         return polygons
-    
+
     polygons = [
-        poly for poly in polygons 
+        poly for poly in polygons
         if poly.area >= sys.float_info.epsilon
     ]
 
@@ -82,13 +82,13 @@
 def safe_linemerge(
         linestrings: Union[LineString, Sequence[LineString]]
 ) -> LineString:
-    """Wrapper around shapely.ops.linemerge that no-ops in case a single 
+    """Wrapper around shapely.ops.linemerge that no-ops in case a single
     LineString or length-1 collection is argued.
     """
 
     if isinstance(linestrings, LineString):
         return linestrings
-    
+
     if len(linestrings) == 1:
         return linestrings[0]
     elif len(linestrings) == 0:
@@ -103,17 +103,17 @@
 
     @property
     def default_multipolygon_resolver(self):
-        """By default, multiple polygons resulting from operations on these 
+        """By default, multiple polygons resulting from operations on these
         geometries are resolved by discarding all but the largest
         """
         return partial(
-            select_largest_subpolygon, 
+            select_largest_subpolygon,
             error_threshold=-float("inf")
         )
 
     @property
     def default_multisurface_resolver(self):
-        """By default, multiple surfaces arising from operations on these 
+        """By default, multiple surfaces arising from operations on these
         geometries are merged back together (failing if this is not possible).
         """
         return safe_linemerge
@@ -139,15 +139,9 @@
         self._close_bounds = value
 
     def register_polygon(
-<<<<<<< HEAD
-        self,
-        name: str,
-        path: PolyType
-=======
             self,
             name: str,
             path: PolyType
->>>>>>> 7ba36415
     ):
         """ Adds a named polygon path to this object. Updates the close
         bounding box.
@@ -166,21 +160,12 @@
         self.polygons[name] = polygon
 
     def _register_many(
-<<<<<<< HEAD
-        self,
-        objects: Union[
-            Dict[str, Union[LineType, PolyType]],
-            Sequence[Dict[str, Union[LineType, PolyType]]]
-        ],
-        method: Callable[[str, Union[LineType, PolyType]], None]
-=======
             self,
             objects: Union[
                 Dict[str, Union[LineType, PolyType]],
                 Sequence[Dict[str, Union[LineType, PolyType]]]
             ],
             method: Callable[[str, Union[LineType, PolyType]], None]
->>>>>>> 7ba36415
     ):
         """ Utility for registering many polygons or surfaces. See
         register_polygons and register_surfaces for use.
@@ -198,34 +183,20 @@
             raise TypeError(f"did not understand type: {type(objects)}")
 
     def register_polygons(
-<<<<<<< HEAD
-        self,
-        polygons: Union[
-            Dict[str, PolyType],
-            Sequence[Dict[str, PolyType]]
-        ]
-=======
             self,
             polygons: Union[
                 Dict[str, PolyType],
                 Sequence[Dict[str, PolyType]]
             ]
->>>>>>> 7ba36415
     ):
         """ utility for registering multiple polygons. See register_polygon
         """
         self._register_many(polygons, self.register_polygon)
 
     def register_surface(
-<<<<<<< HEAD
-        self,
-        name: str,
-        path: LineType
-=======
             self,
             name: str,
             path: LineType
->>>>>>> 7ba36415
     ):
         """ Adds a line (e.g. the pia/wm surfaces) to this object. Updates
         the bounding box.
@@ -248,24 +219,17 @@
         self._register_many(surfaces, self.register_surface)
 
     def rasterize(
-<<<<<<< HEAD
-        self,
-        box: Optional[BoundingBox] = None,
-        polygons: Union[Sequence[str], bool] = True,
-        surfaces: Union[Sequence[str], bool] = False
-=======
             self,
             box: Optional[BoundingBox] = None,
             polygons: Union[Sequence[str], bool] = True,
             surfaces: Union[Sequence[str], bool] = False
->>>>>>> 7ba36415
     ) -> Dict[str, np.ndarray]:
-        """ Rasterize one or more owned geometries. Produce a mapping from 
+        """ Rasterize one or more owned geometries. Produce a mapping from
         object names to masks.
 
         Parameters
         ----------
-        shape : if provided, the output image shape. Otherwise, use the 
+        shape : if provided, the output image shape. Otherwise, use the
             rounded close bounding box shape
         polygons : a list of names. Alternatively all (True) or none (False)
         lines : a list of names. Alternatively all (True) or none (False)
@@ -298,18 +262,10 @@
             stack[name] = rasterize(self.surfaces[name], box)
 
         return stack
-<<<<<<< HEAD
-
 
     def transform(
-        self,
-        transform: TransformType
-=======
-
-    def transform(
             self,
             transform: TransformType
->>>>>>> 7ba36415
     ) -> "Geometries":
         """ Apply a transform to each owned geometry. Return a new collection.
 
@@ -331,26 +287,26 @@
         return out
 
     def fill_gaps(
-            self, 
-            working_scale: float = 1.0, 
+            self,
+            working_scale: float = 1.0,
             multipolygon_resolver: Optional[MultiPolygonResolverType] = None
     ) -> "Geometries":
-        """Expand this geometries' polygons to fill its bounding box, using 
+        """Expand this geometries' polygons to fill its bounding box, using
         distance to assign empty space.
 
         Parameters
         ----------
-        working_scale : The filling is carried out in a raster space, with 1 
-            pixel corresponding to 1 unit in the coordinate system of your 
-            polygons. You can optionally rescale the polygons before 
+        working_scale : The filling is carried out in a raster space, with 1
+            pixel corresponding to 1 unit in the coordinate system of your
+            polygons. You can optionally rescale the polygons before
             rasterizing.
-        multipolygon_resolver : This method might obtain multiple output 
-            polygons for a given input polygon. This callable collapses them 
+        multipolygon_resolver : This method might obtain multiple output
+            polygons for a given input polygon. This callable collapses them
             into a single geometry. The default selects the largest.
 
         Returns
         -------
-        A copy of this geometries object with the entire bounding box having 
+        A copy of this geometries object with the entire bounding box having
         been filled.
         """
         multipolygon_resolver = multipolygon_resolver \
@@ -370,7 +326,7 @@
         result_geometries.register_polygons(snapped_polygons)
 
         translation_from_working = make_translation(
-            working_geometries.close_bounds.horigin, 
+            working_geometries.close_bounds.horigin,
             working_geometries.close_bounds.vorigin
         )
         scale_from_working = make_scale(1.0 / working_scale)
@@ -384,8 +340,8 @@
         return result_geometries
 
     def cut(
-            self, 
-            template: shapely.geometry.Polygon, 
+            self,
+            template: shapely.geometry.Polygon,
             multipolygon_resolver: Optional[MultiPolygonResolverType] = None,
             multisurface_resolver: Optional[MultiSurfaceResolvertype] = None
     ) -> "Geometries":
@@ -393,13 +349,13 @@
 
         Parameters
         ----------
-        template : portions of surfaces and polygons outside this shape will be 
+        template : portions of surfaces and polygons outside this shape will be
             removed
-        multipolygon_resolver : This callable is applied to the outputs of 
-            the intersection operation in order to resolve cases where a 
-            polygon has been cut into multiple components. The default method 
+        multipolygon_resolver : This callable is applied to the outputs of
+            the intersection operation in order to resolve cases where a
+            polygon has been cut into multiple components. The default method
             selects the largest by area.
-        multisurface_resolver : As multipolygon resolver, for surfaces. The 
+        multisurface_resolver : As multipolygon resolver, for surfaces. The
             default method attempts to merge the surfaces.
 
         Returns
@@ -422,12 +378,12 @@
             surface = surface.intersection(template)
             surface = multisurface_resolver(surface)
             result.register_surface(key, surface)
-    
+
         return result
 
     def convex_hull(
-            self, 
-            surfaces: bool = True, 
+            self,
+            surfaces: bool = True,
             polygons: bool = True
     ) -> Polygon:
         """Find the convex hull of these geometries.
@@ -449,7 +405,7 @@
 
         hull = next(geometries).convex_hull
         for geometry in geometries:
-            # why the intermediate hull-taking? Some layer polygons have 
+            # why the intermediate hull-taking? Some layer polygons have
             # loops at the corners. This breaks the union operation, since
             # they don't have a defined interior/exterior.
             hull = geometry.convex_hull.union(hull)
@@ -478,13 +434,8 @@
 
 
 def rasterize(
-<<<<<<< HEAD
-    geometry: shapely.geometry.base.BaseGeometry,
-    box: BoundingBox
-=======
         geometry: shapely.geometry.base.BaseGeometry,
         box: BoundingBox
->>>>>>> 7ba36415
 ) -> np.array:
     """ Rasterize a shapely object to a grid defined by a provided bounding box.
 
@@ -567,12 +518,8 @@
     Parameters
     ----------
     stack : Keys are names, values are ndarrays (of the same shape). Each pixel
-<<<<<<< HEAD
-        in the values describes the distance from that pixel to the named object
-=======
-        in the values describes the distance from that pixel to the named 
+        in the values describes the distance from that pixel to the named
         object
->>>>>>> 7ba36415
 
     Returns
     -------
@@ -594,14 +541,9 @@
 
 
 def get_snapped_polys(
-<<<<<<< HEAD
-    closest: np.ndarray,
-    name_lut : Dict[int, str]
-=======
         closest: np.ndarray,
         name_lut: Dict[int, str],
         multipolygon_resolver: MultiPolygonResolverType
->>>>>>> 7ba36415
 ) -> Dict[str, Polygon]:
     """ Obtains named shapes from a label image.
 
@@ -616,34 +558,6 @@
 
     """
 
-<<<<<<< HEAD
-    putative_polys = rasterio.features.shapes(closest.astype(np.uint16))
-    # check for multiple polygons per label
-    # pick largest if multiple exist
-    polys, labels = zip(*putative_polys)
-    labels_arr = np.array(labels)
-    results_dict = {}
-    for l in np.unique(labels_arr):
-        if np.sum(labels_arr == l) > 1:
-            biggest_poly_area = 0
-            for ind in np.flatnonzero(labels_arr == l):
-                cur_poly = Polygon(polys[ind]["coordinates"][0])
-                if cur_poly.area > biggest_poly_area:
-                    biggest_poly = cur_poly
-                    biggest_poly_area = biggest_poly.area
-            results_dict[name_lut[int(l)]] = biggest_poly
-        else:
-            ind = np.flatnonzero(labels_arr == l)[0]
-            results_dict[name_lut[int(l)]] = Polygon(polys[ind]["coordinates"][0])
-
-    return results_dict
-
-def find_vertical_surfaces(
-    polygons: Dict[str, Polygon],
-    order: Sequence[str],
-    pia: Optional[LineString] = None,
-    wm: Optional[LineString] = None
-=======
     polygons = collections.defaultdict(list)
     for obtained, label in rasterio.features.shapes(closest.astype(np.uint16)):
         key = name_lut[label]
@@ -661,7 +575,6 @@
         order: Sequence[str],
         pia: Optional[LineString] = None,
         white_matter: Optional[LineString] = None
->>>>>>> 7ba36415
 ):
     """ Given a set of polygons describing cortical layer boundaries, find the
     boundaries between each layer.
@@ -671,14 +584,9 @@
     polygons : named layer polygons
     order : A sequence of names defining the order of the layer polygons from
         pia to white matter
-<<<<<<< HEAD
-    pia : The upper pia surface.
-    wm : The lower white matter surface.
-=======
     pia : The upper (from the perspective of cortex) pia surface.
-    white_matter : The lower (from the perspective of cortex) white matter 
+    white_matter : The lower (from the perspective of cortex) white matter
         surface.
->>>>>>> 7ba36415
 
     Returns
     -------
@@ -690,37 +598,6 @@
     names = [name for name in order if name in polygons]
     results = {}
 
-<<<<<<< HEAD
-    for ii, n in enumerate(names):
-        current = polygons[n]
-        # up side
-        if ii == 0 and pia is not None:
-            results[f"{n}_pia"] = pia
-        else:
-            above_layers = [polygons[name] for name in names[:ii]]
-            results[f"{n}_pia"] = shared_faces(current, above_layers)
-
-        # down side
-        if ii == len(names) - 1 and wm is not None:
-            results[f"{n}_wm"] = wm
-        else:
-            below_layers = [polygons[name] for name in names[ii + 1:]]
-            results[f"{n}_wm"] = shared_faces(current, below_layers)
-
-    return results
-
-def shared_faces(poly, others):
-    """ Given a polygon and a set of other polygons that could be adjacent on the same
-    side, find and connect that shared face.
-
-    Parameters
-    ----------
-    poly : Polygon
-        Polygon whose boundary with others we want to identify
-    others : list
-        List of other Polygons
-
-=======
     for index, name in enumerate(names):
         current = polygons[name]
         # up side
@@ -741,7 +618,7 @@
 
 
 def shared_faces(poly: Polygon, others: Iterable[Polygon]) -> LineString:
-    """ Given a polygon and a set of other polygons that could be adjacent on 
+    """ Given a polygon and a set of other polygons that could be adjacent on
     the same side, find and connect that shared face.
 
     Parameters
@@ -751,30 +628,21 @@
     others : list
         List of other Polygons
 
->>>>>>> 7ba36415
     Returns
     -------
     LineString representing the shared face
     """
 
     faces_list = []
-<<<<<<< HEAD
-    for o in others:
-        geom_collection = shapely.ops.shared_paths(poly.exterior, o.exterior)
-=======
     for other in others:
         geom_collection = shapely.ops.shared_paths(
             poly.exterior, other.exterior
         )
->>>>>>> 7ba36415
         if geom_collection.is_empty:
             continue
         _forward, backward = geom_collection
         faces = shapely.ops.linemerge(backward)
-<<<<<<< HEAD
-=======
-
->>>>>>> 7ba36415
+
         if not faces.is_empty:
             faces_list.append(faces)
 
